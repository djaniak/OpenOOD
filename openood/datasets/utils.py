--- conflicted
+++ resolved
@@ -16,19 +16,11 @@
     dataloader_dict = {}
     for split in dataset_config.split_names:
         # currently we only support ImglistDataset
-<<<<<<< HEAD
-        preprocessor = get_preprocessor(
-            split, config
-        )  # all script file need to pass in train_preprocessor config file
-        data_aux_preprocessor = TestStandardPreProcessor(
-            config, 'test')  # for data_aux data augmentation
-=======
         split_config = dataset_config[split]
         # all script file need to pass in train_preprocessor config file
         preprocessor = get_preprocessor(config, split)
         # for data_aux data augmentation
         data_aux_preprocessor = TestStandardPreProcessor(config, 'test')
->>>>>>> 3939c0a9
         CustomDataset = eval(split_config.dataset_class)
         dataset = CustomDataset(name=dataset_config.name + '_' + split,
                                 split=split,
@@ -61,11 +53,7 @@
     dataloader_dict = {}
     for split in ood_config.split_names:
         split_config = ood_config[split]
-<<<<<<< HEAD
-        preprocessor = get_preprocessor(split, config)
-=======
         preprocessor = get_preprocessor(config, split)
->>>>>>> 3939c0a9
         data_aux_preprocessor = TestStandardPreProcessor(config, 'test')
         if split == 'val':
             # validation set
