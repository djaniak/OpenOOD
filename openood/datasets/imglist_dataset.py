import ast
import io
import logging
import os

import torch
from PIL import Image, ImageFile

from openood.preprocessors import BasePreprocessor
from openood.preprocessors.transform import TestStandard, TrainStandard, PatchStandard, PatchGTStandard

from .base_dataset import BaseDataset

# to fix "OSError: image file is truncated"
ImageFile.LOAD_TRUNCATED_IMAGES = True


class ImglistDataset(BaseDataset):
    def __init__(self,
                 name,
                 split,
                 interpolation,
                 image_size,
                 imglist_pth,
                 data_dir,
                 num_classes,
                 preprocessor,
                 maxlen=None,
                 dummy_read=False,
                 dummy_size=None,
                 **kwargs):
        super(ImglistDataset, self).__init__(**kwargs)
        
        self.name = name
        self.image_size = image_size
        with open(imglist_pth) as imgfile:
            self.imglist = imgfile.readlines()
        self.data_dir = data_dir

        if preprocessor is None:
            preprocessor = BasePreprocessor()
        self.preprocessor = preprocessor

        if split == 'train':
            self.transform_image = TrainStandard(name, image_size,
                                                 interpolation,
                                                 self.preprocessor)
<<<<<<< HEAD
        elif split == 'patch' or split =='patchTest' or split =='patchTestGood':
            self.transform_image = PatchStandard(name, image_size,
                                                interpolation,
                                                self.preprocessor)
        elif split == 'patchGT':
            self.transform_image = PatchGTStandard(name, image_size,
                                                interpolation,
                                                self.preprocessor)
=======

>>>>>>> 0bd2b977
        else:
            self.transform_image = TestStandard(name, image_size,
                                                interpolation,
                                                self.preprocessor)

        # some methods requires an auxiliary image without strong aug
        self.transform_aux_image = TestStandard(name, image_size,
                                                interpolation,
                                                self.preprocessor)

        self.num_classes = num_classes
        self.maxlen = maxlen
        self.dummy_read = dummy_read
        self.dummy_size = dummy_size
        if dummy_read and dummy_size is None:
            raise ValueError(
                'if dummy_read is True, should provide dummy_size')

    def __len__(self):
        if self.maxlen is None:
            return len(self.imglist)
        else:
            return min(len(self.imglist), self.maxlen)

    def getitem(self, index):
        line = self.imglist[index].strip('\n')
        tokens = line.split(' ', 1)
        image_name, extra_str = tokens[0], tokens[1]
        if self.data_dir != '' and image_name.startswith('/'):
            raise RuntimeError('image_name starts with "/"')
        path = os.path.join(self.data_dir, image_name)
        sample = dict()
        sample['image_name'] = image_name
        try:
            if not self.dummy_read:
                with open(path, 'rb') as f:
                    content = f.read()
                filebytes = content
                buff = io.BytesIO(filebytes)
            if self.dummy_size is not None:
                sample['data'] = torch.rand(self.dummy_size)
            else:
                image = Image.open(buff).convert('RGB')
                sample['data'] = self.transform_image(image)
        # sample['data_aux'] = self.transform_aux_image(image)
            extras = ast.literal_eval(extra_str)
            try:
                for key, value in extras.items():
                    sample[key] = value
            except AttributeError:
                sample['label'] = int(extra_str)
            # Generate Soft Label
            soft_label = torch.Tensor(self.num_classes)
            if sample['label'] < 0:
                soft_label.fill_(1.0 / self.num_classes)
            else:
                soft_label.fill_(0)
                soft_label[sample['label']] = 1
            sample['soft_label'] = soft_label

        except Exception as e:
            logging.error('[{}] broken'.format(path))
            raise e
        return sample<|MERGE_RESOLUTION|>--- conflicted
+++ resolved
@@ -45,7 +45,6 @@
             self.transform_image = TrainStandard(name, image_size,
                                                  interpolation,
                                                  self.preprocessor)
-<<<<<<< HEAD
         elif split == 'patch' or split =='patchTest' or split =='patchTestGood':
             self.transform_image = PatchStandard(name, image_size,
                                                 interpolation,
@@ -54,9 +53,6 @@
             self.transform_image = PatchGTStandard(name, image_size,
                                                 interpolation,
                                                 self.preprocessor)
-=======
-
->>>>>>> 0bd2b977
         else:
             self.transform_image = TestStandard(name, image_size,
                                                 interpolation,
