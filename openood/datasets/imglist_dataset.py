--- conflicted
+++ resolved
@@ -25,7 +25,6 @@
         return image.convert(self.mode)
 
 
-<<<<<<< HEAD
 def get_transforms(
     mean: List[float],
     std: List[float],
@@ -34,20 +33,6 @@
     image_size: int = 256,
     crop_size: int = 224,
 ):
-=======
-def get_transforms(mean: List[float],
-                   std: List[float],
-                   split: str,
-                   interpolation: str = 'bilinear',
-                   image_size: int = 32,
-                   preprocessor=None):
-
-    # transform applied after the preprocessor, this is needed due to some
-    # preporcessor may return more then just an image
-    post_preprocessor_transform = trn.Compose(
-        [trn.ToTensor(), trn.Normalize(mean, std)])
-
->>>>>>> 2c585fc9
     interpolation_modes = {
         'nearest': InterpolationMode.NEAREST,
         'bilinear': InterpolationMode.BILINEAR,
@@ -57,7 +42,6 @@
     interpolation = interpolation_modes[interpolation]
 
     if split == 'train':
-<<<<<<< HEAD
         return trn.Compose([
             # Convert(color_mode),
             trn.Resize(image_size, interpolation=interpolation),
@@ -66,26 +50,14 @@
             # trn.RandomCrop(image_size, padding=4),
             trn.ToTensor(),
             trn.Normalize(mean, std),
-=======
-        total_transform = trn.Compose([
-            Convert(color_mode),
-            trn.Resize(image_size, interpolation=interpolation),
-            trn.CenterCrop(image_size),
-            trn.RandomHorizontalFlip(),
-            trn.RandomCrop(image_size, padding=4)
->>>>>>> 2c585fc9
         ])
     else:
         total_transform = trn.Compose([
             Convert(color_mode),
             trn.Resize(image_size, interpolation=interpolation),
-<<<<<<< HEAD
             trn.CenterCrop(crop_size),
             trn.ToTensor(),
             trn.Normalize(mean, std),
-=======
-            trn.CenterCrop(image_size),
->>>>>>> 2c585fc9
         ])
 
     total_transform.transforms.append(
@@ -107,11 +79,7 @@
                  maxlen=None,
                  dummy_read=False,
                  dummy_size=None,
-<<<<<<< HEAD
                  crop_size = 224,
-=======
-                 preprocessor=None,
->>>>>>> 2c585fc9
                  **kwargs):
         super(ImglistDataset, self).__init__(**kwargs)
 
@@ -120,25 +88,12 @@
         with open(imglist_pth) as imgfile:
             self.imglist = imgfile.readlines()
         self.data_dir = data_dir
-<<<<<<< HEAD
         # TODO: mean and std are different from original value
         mean, std = [[0.485, 0.456, 0.406], [0.229, 0.224, 0.225]]
         self.transform_image = get_transforms(mean, std, split, interpolation,
                                               image_size,crop_size)
         self.transform_aux_image = get_transforms(mean, std, 'val',
                                                   interpolation, image_size,crop_size)
-=======
-
-        if preprocessor is None:
-            preprocessor = BasePreprocessor()
-        self.preprocessor = preprocessor
-        mean, std = [[0.5, 0.5, 0.5], [0.5, 0.5, 0.5]]
-        self.transform_image = get_transforms(mean, std, split, interpolation,
-                                              image_size, self.preprocessor)
-        self.transform_aux_image = get_transforms(mean, std, 'val',
-                                                  interpolation, image_size,
-                                                  self.preprocessor)
->>>>>>> 2c585fc9
         self.num_classes = num_classes
         self.maxlen = maxlen
         self.dummy_read = dummy_read
