--- conflicted
+++ resolved
@@ -3,30 +3,22 @@
 from openood.utils import Config
 
 from .base_trainer import BaseTrainer
-<<<<<<< HEAD
 from .draem_trainer import DRAEMTrainer
+from .kdad_trainer import KdadTrainer
 from .mixup_trainer import MixupTrainer
 from .sae_trainer import SAETrainer
-from .kdad_trainer import KdadTrainer
-=======
-from .kdad_trainer import KdadTrainer
 
->>>>>>> 7814eb89
 
 def get_trainer(
     net,
     train_loader: DataLoader,
     config: Config,
 ):
-<<<<<<< HEAD
     trainers = {
         'base': BaseTrainer,
         'mixup': MixupTrainer,
         'sae': SAETrainer,
         'DRAEM': DRAEMTrainer,
-        'kdad':KdadTrainer
+        'kdad': KdadTrainer
     }
-=======
-    trainers = {'base': BaseTrainer, 'kdad': KdadTrainer}
->>>>>>> 7814eb89
     return trainers[config.trainer.name](net, train_loader, config)