--- conflicted
+++ resolved
@@ -20,10 +20,7 @@
         'mixup': MixupTrainer,
         'sae': SAETrainer,
         'DRAEM': DRAEMTrainer,
-<<<<<<< HEAD
         'openGan': OpenGanTrainer,
-=======
         'kdad': KdadTrainer
->>>>>>> 0ca583ac
     }
     return trainers[config.trainer.name](net, train_loader, config)