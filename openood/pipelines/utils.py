from openood.utils import Config

from ._test_pipeline import TestTrainPipeline
from .feat_extract_pipeline import FeatExtractPipeline
from .finetune_pipeline import FinetunePipeline
from .test_acc_pipeline import TestAccPipeline
from .test_ad_pipeline import TestAdPipeline
from .test_ood_pipeline import TestOODPipeline
from .test_patchcore_pipeline import TestPatchcorePipeline
from .train_ad_pipeline import TrainAdPipeline
from .train_arplgan_pipeline import TrainARPLGANPipeline
from .train_dsvdd_pipeline import TrainDSVDDPipeline
from .train_opengan_pipeline import TrainOpenGanPipeline
from .train_pipeline import TrainPipeline


def get_pipeline(config: Config):
    pipelines = {
        'train': TrainPipeline,
        'finetune': FinetunePipeline,
        'test_acc': TestAccPipeline,
        'feat_extract': FeatExtractPipeline,
        'test_ood': TestOODPipeline,
        'test_patchcore': TestPatchcorePipeline,
        'test_ad': TestAdPipeline,
        'train_ad': TrainAdPipeline,
        'train_dsvdd': TrainDSVDDPipeline,
        'train_opengan': TrainOpenGanPipeline,
<<<<<<< HEAD
        'test_train': TestTrainPipeline
=======
        'train_arplgan': TrainARPLGANPipeline,
>>>>>>> 357d1bdd
    }

    return pipelines[config.pipeline.name](config)<|MERGE_RESOLUTION|>--- conflicted
+++ resolved
@@ -1,6 +1,5 @@
 from openood.utils import Config
 
-from ._test_pipeline import TestTrainPipeline
 from .feat_extract_pipeline import FeatExtractPipeline
 from .finetune_pipeline import FinetunePipeline
 from .test_acc_pipeline import TestAccPipeline
@@ -26,11 +25,7 @@
         'train_ad': TrainAdPipeline,
         'train_dsvdd': TrainDSVDDPipeline,
         'train_opengan': TrainOpenGanPipeline,
-<<<<<<< HEAD
-        'test_train': TestTrainPipeline
-=======
         'train_arplgan': TrainARPLGANPipeline,
->>>>>>> 357d1bdd
     }
 
     return pipelines[config.pipeline.name](config)