from openood.utils import Config

from .base_recorder import BaseRecorder
<<<<<<< HEAD
from .draem_recorder import DRAEMRecorder
from .kdad_recorder import KdadRecorder

def get_recorder(config: Config, ):
    recorders = {
        'base': BaseRecorder,
        'DRAEM': DRAEMRecorder,
        'kdad': KdadRecorder
    }
=======
from .kdad_recorder import KdadRecorder


def get_recorder(config: Config, ):
    recorders = {'base': BaseRecorder, 'kdad': KdadRecorder}
>>>>>>> 7814eb89

    return recorders[config.recorder.name](config)<|MERGE_RESOLUTION|>--- conflicted
+++ resolved
@@ -1,9 +1,9 @@
 from openood.utils import Config
 
 from .base_recorder import BaseRecorder
-<<<<<<< HEAD
 from .draem_recorder import DRAEMRecorder
 from .kdad_recorder import KdadRecorder
+
 
 def get_recorder(config: Config, ):
     recorders = {
@@ -11,12 +11,5 @@
         'DRAEM': DRAEMRecorder,
         'kdad': KdadRecorder
     }
-=======
-from .kdad_recorder import KdadRecorder
-
-
-def get_recorder(config: Config, ):
-    recorders = {'base': BaseRecorder, 'kdad': KdadRecorder}
->>>>>>> 7814eb89
 
     return recorders[config.recorder.name](config)